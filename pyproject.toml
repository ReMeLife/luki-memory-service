[build-system]
requires = ["setuptools>=61.0", "wheel"]
build-backend = "setuptools.build_meta"

[project]
name = "luki-memory-service"
version = "1.0.0"
description = "Memory and embedding service for LUKi AI assistant"
readme = "README.md"
requires-python = ">=3.11"
license = {text = "Proprietary"}
authors = [
    {name = "REMELife Team", email = "dev@remelife.com"}
]
keywords = ["ai", "memory", "embeddings", "rag", "luki"]
classifiers = [
    "Development Status :: 4 - Beta",
    "Intended Audience :: Developers",
    "Programming Language :: Python :: 3",
    "Programming Language :: Python :: 3.11",
    "Programming Language :: Python :: 3.12",
    "Programming Language :: Python :: 3.13",
]

dependencies = [
    # Core dependencies
    
    # Web framework
    "fastapi>=0.104.0",
    "uvicorn[standard]>=0.24.0",
    
    # Data validation and serialization
    "pydantic>=2.5.0",
    
    # Vector database and embeddings
    "chromadb>=0.4.15",
    "sentence-transformers>=2.7.0",
    "huggingface-hub>=0.30.0,<0.36.0",
    
    # NLP and text processing
    "spacy>=3.7.0",
<<<<<<< HEAD
=======
    "nltk>=3.9.1",
>>>>>>> 4311b665
    "transformers>=4.53.0",
    
    # Database and storage
    "sqlalchemy>=2.0.0",
    "alembic>=1.12.0",
    "redis>=5.0.0",
    "psycopg2-binary>=2.9.0",
    
    # Async support
    "asyncio-mqtt>=0.13.0",
    "aiofiles>=23.2.0",
    "aiohttp>=3.9.0",
    
    # Security and authentication
    "cryptography>=41.0.0",
    "python-jose[cryptography]>=3.4.0",
    "passlib[bcrypt]>=1.7.4",
    "python-multipart>=0.0.18",
    
    # Configuration and environment
    "python-dotenv>=1.0.0",
    "pyyaml>=6.0.1",
    
    # Logging and monitoring
    "structlog>=23.2.0",
    "prometheus-client>=0.19.0",
    
    # Utilities
    "click>=8.1.0",
    "rich>=13.7.0",
    "httpx>=0.25.0",
    
    # Data processing
    "pandas>=2.1.0",
    "numpy>=1.24.0",
    
    # Testing (dev dependencies)
    "pytest>=7.4.0",
    "pytest-asyncio>=0.21.0",
    "pytest-cov>=4.1.0",
    "pytest-mock>=3.12.0",
    "httpx>=0.25.0",  # for testing FastAPI
]

[project.optional-dependencies]
dev = [
    "pytest>=7.4.0",
    "pytest-asyncio>=0.21.0",
    "pytest-cov>=4.1.0",
    "pytest-mock>=3.12.0",
    "black>=23.11.0",
    "isort>=5.12.0",
    "flake8>=6.1.0",
    "mypy>=1.7.0",
    "pre-commit>=3.5.0",
]

gpu = [
    "torch>=2.1.0",
    "torchvision>=0.16.0",
    "torchaudio>=2.1.0",
]

grpc = [
    "grpcio>=1.59.0",
    "grpcio-tools>=1.59.0",
    "protobuf>=4.25.0",
]

[project.urls]
Homepage = "https://github.com/REMELife/luki-memory-service"
Repository = "https://github.com/REMELife/luki-memory-service"
Documentation = "https://docs.remelife.com/luki/memory-service"
"Bug Tracker" = "https://github.com/REMELife/luki-memory-service/issues"

[project.scripts]
luki-memory = "luki_memory.api.http:main"
luki-memory-dev = "scripts.run_dev:main"
luki-memory-migrate = "scripts.migrate:main"

[tool.setuptools.packages.find]
where = ["."]
include = ["luki_memory*"]
exclude = ["tests*", "docs*"]

[tool.setuptools.package-dir]
"" = "."

[tool.setuptools.package-data]
luki_memory = ["api/*.proto", "prompts/*.txt", "config/*.yaml"]

# Testing configuration
[tool.pytest.ini_options]
minversion = "7.0"
addopts = [
    "-ra",
    "--strict-markers",
    "--strict-config",
    "--cov=luki_memory",
    "--cov-report=term-missing",
    "--cov-report=html",
    "--cov-report=xml",
]
testpaths = ["tests"]
python_files = ["test_*.py"]
python_classes = ["Test*"]
python_functions = ["test_*"]
asyncio_mode = "auto"
markers = [
    "integration: marks tests as integration tests",
    "unit: marks tests as unit tests",
    "slow: marks tests as slow running",
    "asyncio: marks tests as async"
]

# Coverage configuration
[tool.coverage.run]
source = ["luki_memory"]
omit = [
    "*/tests/*",
    "*/test_*.py",
    "*/__pycache__/*",
    "*/migrations/*",
]

[tool.coverage.report]
exclude_lines = [
    "pragma: no cover",
    "def __repr__",
    "raise AssertionError",
    "raise NotImplementedError",
    "if __name__ == .__main__.:",
    "if TYPE_CHECKING:",
]

# Black code formatting
[tool.black]
line-length = 100
target-version = ['py311', 'py312', 'py313']
include = '\.pyi?$'
extend-exclude = '''
/(
  # directories
  \.eggs
  | \.git
  | \.hg
  | \.mypy_cache
  | \.tox
  | \.venv
  | build
  | dist
  | migrations
)/
'''

# isort import sorting
[tool.isort]
profile = "black"
line_length = 100
multi_line_output = 3
include_trailing_comma = true
force_grid_wrap = 0
use_parentheses = true
ensure_newline_before_comments = true
known_first_party = ["luki_memory"]
known_third_party = [
    "fastapi",
    "pydantic",
    "chromadb",
    "sentence_transformers",
    "spacy",
    "sqlalchemy",
    "pytest",
]

# MyPy type checking
[tool.mypy]
python_version = "3.11"
warn_return_any = true
warn_unused_configs = true
disallow_untyped_defs = true
disallow_incomplete_defs = true
check_untyped_defs = true
disallow_untyped_decorators = true
no_implicit_optional = true
warn_redundant_casts = true
warn_unused_ignores = true
warn_no_return = true
warn_unreachable = true
strict_equality = true

[[tool.mypy.overrides]]
module = [
    "chromadb.*",
    "sentence_transformers.*",
    "spacy.*",
    "transformers.*",
]
ignore_missing_imports = true

# Flake8 linting (in setup.cfg format for compatibility)
[tool.flake8]
max-line-length = 100
extend-ignore = [
    "E203",  # whitespace before ':'
    "E501",  # line too long (handled by black)
    "W503",  # line break before binary operator
]
exclude = [
    ".git",
    "__pycache__",
    "build",
    "dist",
    ".eggs",
    "*.egg-info",
    ".venv",
    "migrations",
]

# Bandit security linting
[tool.bandit]
exclude_dirs = ["tests", "migrations"]
skips = ["B101", "B601"]  # Skip assert_used and shell_injection_process for tests<|MERGE_RESOLUTION|>--- conflicted
+++ resolved
@@ -39,10 +39,7 @@
     
     # NLP and text processing
     "spacy>=3.7.0",
-<<<<<<< HEAD
-=======
     "nltk>=3.9.1",
->>>>>>> 4311b665
     "transformers>=4.53.0",
     
     # Database and storage
